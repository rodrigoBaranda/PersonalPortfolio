"""
Portfolio Management Core Logic
Handles portfolio calculations and data processing
"""
import numpy as np
import pandas as pd
from typing import Dict, Optional

from core.data_quality import clean_transactions
from data.google_sheets import GoogleSheetsClient
from data.market_data import MarketDataProvider
from utils import get_logger


logger = get_logger(__name__)


class PortfolioManager:
    """Manages portfolio data and calculations"""

    def __init__(self, credentials_dict: Dict, spreadsheet_id: str, sheet_name: str):
        """
        Initialize portfolio manager

        Args:
            credentials_dict: Google service account credentials
            spreadsheet_id: Identifier of the Google Spreadsheet
            sheet_name: Name of the worksheet/tab containing transactions
        """
        self.sheets_client = GoogleSheetsClient(credentials_dict)
        self.market_data = MarketDataProvider()
        self.spreadsheet_id = spreadsheet_id
        self.sheet_name = sheet_name
        self._transactions_df: Optional[pd.DataFrame] = None
        self._positions: Optional[Dict] = None
        logger.info(
            "PortfolioManager created for spreadsheet '%s' and sheet '%s'",
            spreadsheet_id,
            sheet_name,
        )

    def load_transactions(self) -> pd.DataFrame:
        """Load transactions from Google Sheets"""
        logger.info(
            "Loading transactions for spreadsheet '%s' / sheet '%s'",
            self.spreadsheet_id,
            self.sheet_name,
        )
        raw_transactions = self.sheets_client.get_transactions(
            self.spreadsheet_id,
            self.sheet_name,
        )
        if raw_transactions is None:
            logger.warning(
                "No transactions returned for spreadsheet '%s' / sheet '%s'",
                self.spreadsheet_id,
                self.sheet_name,
            )
        else:
            logger.info("Loaded %d transactions", len(raw_transactions))

        self._transactions_df = clean_transactions(raw_transactions)
        logger.info("Transactions after data quality checks: %d", len(self._transactions_df))
        return self._transactions_df

    def get_transactions(self) -> Optional[pd.DataFrame]:
        """Get loaded transactions DataFrame"""
        return self._transactions_df

    def calculate_positions(self) -> Dict:
        """
        Calculate current positions from transactions

        Returns:
            Dictionary mapping ticker to position data
        """
        logger.info("Position calculation not implemented; returning empty result")
        self._positions = {}
        return self._positions

    def calculate_portfolio_value(self, manual_values: Dict[str, float]) -> pd.DataFrame:
        """
        Calculate current portfolio value and returns

        Args:
            manual_values: Dictionary of manual price inputs for non-stock positions

        Returns:
            DataFrame with portfolio performance metrics
        """
        if not self._positions:
            logger.warning("No positions available to calculate portfolio value")
            return pd.DataFrame()

        results = []

        for ticker, position in self._positions.items():
            if position['quantity'] <= 0:
                continue

            # Get current price (from market or manual input)
            current_price = self._get_current_price(ticker, manual_values)
            if current_price is None or current_price == 0:
                logger.warning("Skipping ticker '%s' due to missing current price", ticker)
                continue

            # Get exchange rate
            exchange_rate = self.market_data.get_exchange_rate(
                position['currency'],
                'EUR'
            )

            # Calculate values in EUR
            invested_eur = position['invested'] * exchange_rate
            current_value_eur = position['quantity'] * current_price * exchange_rate
            returns = current_value_eur - invested_eur
            returns_pct = (returns / invested_eur * 100) if invested_eur > 0 else 0

            results.append({
                'Ticker': ticker,
                'Quantity': position['quantity'],
                'Currency': position['currency'],
                'Invested (EUR)': round(invested_eur, 2),
                'Current Value (EUR)': round(current_value_eur, 2),
                'Returns (EUR)': round(returns, 2),
                'Returns (%)': round(returns_pct, 2)
            })

        logger.info("Calculated portfolio values for %d positions", len(results))
        return pd.DataFrame(results)

    def get_tickers_needing_manual_input(self) -> list:
        """
        Get list of tickers that need manual price input

        Returns:
            List of ticker symbols that couldn't be fetched from market data
        """
        if not self._positions:
            logger.info("No positions available for manual input check")
            return []

        tickers_needing_input = []

        for ticker, position in self._positions.items():
            if position['quantity'] <= 0:
                continue

            # Try to fetch price
            price = self.market_data.get_stock_price(ticker)
            if price is None:
                tickers_needing_input.append(ticker)
                logger.debug("Ticker '%s' requires manual price input", ticker)

        return tickers_needing_input

    def _extract_ticker(self, row: pd.Series) -> str:
        """Extract ticker from transaction row"""
        return row.get('Ticker', row.get('ticker', row.get('Symbol', '')))

    def _get_current_price(self, ticker: str, manual_values: Dict[str, float]) -> Optional[float]:
        """Resolve the most appropriate price for the given ticker."""
        price = self.market_data.get_stock_price(ticker)
        if price is not None:
            logger.debug("Fetched market price for ticker '%s': %s", ticker, price)
            return price

        if ticker in manual_values:
            manual_price = manual_values[ticker]
            logger.debug("Using manual price for ticker '%s': %s", ticker, manual_price)
            return manual_price

        logger.warning("No price available for ticker '%s'", ticker)
        return None

    @staticmethod
    def _calculate_weighted_average(total_amounts: pd.Series, total_quantities: pd.Series) -> pd.Series:
        """Return weighted average prices, safely handling zero quantities."""
        safe_quantities = total_quantities.replace({0: np.nan})
        return total_amounts.div(safe_quantities)

    def _prepare_transaction_summary(self) -> pd.DataFrame:
        """Aggregate buy and sell data per security."""
        if self._transactions_df is None or self._transactions_df.empty:
            logger.warning("No transactions loaded before preparing transaction summary")
            return pd.DataFrame()

        required_columns = {
            "name",
            "quantity",
            "price_per_unit_eur",
            "gross_amount_eur",
            "type",
        }
        missing_columns = required_columns - set(self._transactions_df.columns)

        if missing_columns:
            logger.error(
                "Cannot prepare transaction summary; missing columns: %s",
                ", ".join(sorted(missing_columns)),
            )
            return pd.DataFrame()

        df = self._transactions_df.copy()
        df = df[df["name"].notna()]
        df = df[df["quantity"].notna()]
        df = df[df["quantity"] > 0]

        if df.empty:
            logger.info("No transactions with positive quantity available for summary")
            return pd.DataFrame()

        effective_price = df["price_per_unit_eur"].copy()
        fallback_price = df["gross_amount_eur"] / df["quantity"].replace({0: np.nan})
        effective_price = effective_price.fillna(fallback_price)

        df = df.assign(
            effective_price_eur=effective_price,
            amount_eur=lambda data: data["quantity"] * data["effective_price_eur"],
        )

        def _first_valid(series: pd.Series) -> Optional[str]:
            valid = series.dropna()
            return valid.iloc[0] if not valid.empty else None

        metadata = (
            df.groupby("name", dropna=True)
            .agg(
                ticker=("ticker", _first_valid),
                currency=("currency", _first_valid),
            )
            .reset_index()
        )

        def _aggregate_transactions(
            data: pd.DataFrame, transaction_type: str, prefix: str
        ) -> pd.DataFrame:
            subset = data[data["type"] == transaction_type]
            if subset.empty:
                return pd.DataFrame(
                    columns=[
                        "name",
                        f"{prefix}_quantity",
                        f"{prefix}_amount_eur",
                        f"{prefix}_transactions",
                    ]
                )

            aggregation = subset.groupby("name", dropna=True).agg(
                **{
                    f"{prefix}_quantity": ("quantity", "sum"),
                    f"{prefix}_amount_eur": ("amount_eur", "sum"),
                    f"{prefix}_transactions": ("quantity", "count"),
                }
            )

            return aggregation.reset_index()

        buy_summary = _aggregate_transactions(df, "Buy", "buy")
        sell_summary = _aggregate_transactions(df, "Sell", "sell")

        if buy_summary.empty and sell_summary.empty:
            logger.info("No BUY or SELL transactions available for summary")
            return pd.DataFrame()

        summary = metadata
        if not buy_summary.empty:
            summary = summary.merge(buy_summary, on="name", how="left")
        else:
            summary = summary.assign(
                buy_quantity=0.0,
                buy_amount_eur=0.0,
                buy_transactions=0,
            )

        if not sell_summary.empty:
            summary = summary.merge(sell_summary, on="name", how="left")
        else:
            summary = summary.assign(
                sell_quantity=0.0,
                sell_amount_eur=0.0,
                sell_transactions=0,
            )

        for column in [
            "buy_quantity",
            "buy_amount_eur",
            "buy_transactions",
            "sell_quantity",
            "sell_amount_eur",
            "sell_transactions",
        ]:
            if column in summary.columns:
                summary[column] = summary[column].fillna(0.0)

        summary["buy_transactions"] = summary["buy_transactions"].astype(int)
        summary["sell_transactions"] = summary["sell_transactions"].astype(int)

        summary = summary.assign(
            total_invested_eur=summary["buy_amount_eur"],
            shares_outstanding=summary["buy_quantity"] - summary["sell_quantity"],
            weighted_avg_buy_price_eur=self._calculate_weighted_average(
                summary["buy_amount_eur"], summary["buy_quantity"]
            ),
            weighted_avg_sell_price_eur=self._calculate_weighted_average(
                summary["sell_amount_eur"], summary["sell_quantity"]
            ),
        )

        return summary

    def calculate_weighted_average_cost(self) -> pd.DataFrame:
        """Calculate weighted average pricing summary per company including buy and sell data."""
        summary = self._prepare_transaction_summary()
        if summary.empty:
            return pd.DataFrame()

        rng = np.random.default_rng()
        base_buy_price = summary["weighted_avg_buy_price_eur"]
        variation = rng.uniform(0.9, 1.1, size=len(summary))
        simulated_current_value = base_buy_price * variation
        simulated_current_value = simulated_current_value.round(2)
        simulated_current_value[base_buy_price.isna()] = np.nan
        summary["current_value"] = simulated_current_value
        summary["Current Open Amount EUR"] = (
            summary["buy_amount_eur"] - summary["sell_amount_eur"]
        ).clip(lower=0)
        summary["Position Status"] = np.where(
            summary["shares_outstanding"] > 0,
            "Open",
            "Closed",
        )

        summary = summary.rename(
            columns={
                "name": "Name",
                "buy_transactions": "Purchased Times",
                "shares_outstanding": "Number of Shares",
                "total_invested_eur": "Total Invested (EUR)",
                "weighted_avg_buy_price_eur": "Weighted Avg Buy Price (EUR)",
                "weighted_avg_sell_price_eur": "Weighted Avg Sell Price (EUR)",
            }
        )

        if "Purchased Times" in summary.columns:
            summary["Purchased Times"] = summary["Purchased Times"].astype(int)

        summary = summary.sort_values("Current Open Amount EUR", ascending=False).reset_index(drop=True)

        columns_to_drop = [
            "ticker",
            "currency",
            "sell_transactions",
            "buy_quantity",
            "sell_quantity",
            "buy_amount_eur",
            "sell_amount_eur",
        ]
        summary.drop(columns=[col for col in columns_to_drop if col in summary.columns], inplace=True)

        column_order = [
            "Name",
            "Position Status",
            "Purchased Times",
            "Number of Shares",
            "Total Invested (EUR)",
            "Weighted Avg Buy Price (EUR)",
            "Weighted Avg Sell Price (EUR)",
            "current_value",
            "Current Open Amount EUR",
        ]

        return summary[column_order]

    def calculate_stock_view(self, manual_values: Optional[Dict[str, float]] = None) -> pd.DataFrame:
        """Return a stock-centric view with profit calculations."""
        manual_values = manual_values or {}
        summary = self._prepare_transaction_summary()
        if summary.empty:
            return pd.DataFrame()

        results = []

        for _, row in summary.iterrows():
            name = row.get("name")
            ticker = row.get("ticker")
            currency = row.get("currency") or "EUR"
            buy_qty = float(row.get("buy_quantity", 0.0))
            sell_qty = float(row.get("sell_quantity", 0.0))
            invested_eur = float(row.get("total_invested_eur", 0.0))
            avg_buy = row.get("weighted_avg_buy_price_eur")
            avg_sell = row.get("weighted_avg_sell_price_eur")

            remaining_qty = max(buy_qty - sell_qty, 0.0)
<<<<<<< HEAD
            realized_value_eur = float(row.get("sell_amount_eur", 0.0))

            current_price_eur = np.nan
            unrealized_value_eur = np.nan

            if remaining_qty > 0 and ticker:
                market_price = self._get_current_price(ticker, manual_values)
                if market_price is not None:
                    exchange_rate = self.market_data.get_exchange_rate(currency, "EUR")
                    current_price_eur = float(market_price) * exchange_rate
                    unrealized_value_eur = remaining_qty * current_price_eur
                else:
                    logger.debug(
                        "Skipping current price for '%s' due to missing market data", ticker
                    )
            elif remaining_qty <= 0:
                unrealized_value_eur = 0.0

            if np.isnan(unrealized_value_eur) and remaining_qty <= 0:
                # Closed positions with no market price simply have no unrealized component
                unrealized_value_eur = 0.0

            total_value_eur = realized_value_eur
            if not pd.isna(unrealized_value_eur):
                total_value_eur += unrealized_value_eur
            elif remaining_qty > 0:
                total_value_eur = np.nan

            profit_eur = np.nan
=======

            current_price = None
            current_value_eur = np.nan

            if remaining_qty > 0 and ticker:
                current_price = self._get_current_price(ticker, manual_values)
                if current_price is not None:
                    exchange_rate = self.market_data.get_exchange_rate(currency, "EUR")
                    current_value_eur = remaining_qty * current_price * exchange_rate
                else:
                    logger.debug(
                        "Skipping current value for '%s' due to missing market data", ticker
                    )
            elif remaining_qty <= 0:
                current_value_eur = 0.0

            realized_value_eur = float(row.get("sell_amount_eur", 0.0))

            total_value_eur = realized_value_eur
            if not pd.isna(current_value_eur):
                total_value_eur += current_value_eur
            elif remaining_qty > 0:
                total_value_eur = np.nan

>>>>>>> 6a4cae9d
            profit_pct = np.nan
            if invested_eur > 0 and not pd.isna(total_value_eur):
                profit_eur = total_value_eur - invested_eur
                profit_pct = (profit_eur / invested_eur) * 100

<<<<<<< HEAD
            if remaining_qty > 0 and sell_qty > 0:
                position_status = "Partially Closed"
            elif remaining_qty > 0:
                position_status = "Open"
            else:
                position_status = "Closed"

=======
>>>>>>> 6a4cae9d
            def _round_or_nan(value: Optional[float]) -> float:
                if value is None or pd.isna(value):
                    return np.nan
                return round(float(value), 2)

            results.append(
                {
                    "Name": name,
                    "Weighted Avg Buy Price (EUR)": _round_or_nan(avg_buy),
                    "Weighted Avg Sell Price (EUR)": _round_or_nan(avg_sell),
<<<<<<< HEAD
                    "Current Price (EUR)": _round_or_nan(current_price_eur),
                    "Profit (%)": _round_or_nan(profit_pct),
                    "Profit (EUR)": _round_or_nan(profit_eur),
                    "Realized Value (EUR)": _round_or_nan(realized_value_eur),
                    "Unrealized Value (EUR)": _round_or_nan(unrealized_value_eur),
                    "Total Value (EUR)": _round_or_nan(total_value_eur),
                    "Shares Outstanding": _round_or_nan(remaining_qty),
                    "Position Status": position_status,
=======
                    "Current Value (EUR)": _round_or_nan(current_value_eur),
                    "Profit (%)": _round_or_nan(profit_pct),
>>>>>>> 6a4cae9d
                }
            )

        stock_view_df = pd.DataFrame(results)
        stock_view_df = stock_view_df.sort_values("Name").reset_index(drop=True)
        return stock_view_df
<|MERGE_RESOLUTION|>--- conflicted
+++ resolved
@@ -392,37 +392,6 @@
             avg_sell = row.get("weighted_avg_sell_price_eur")
 
             remaining_qty = max(buy_qty - sell_qty, 0.0)
-<<<<<<< HEAD
-            realized_value_eur = float(row.get("sell_amount_eur", 0.0))
-
-            current_price_eur = np.nan
-            unrealized_value_eur = np.nan
-
-            if remaining_qty > 0 and ticker:
-                market_price = self._get_current_price(ticker, manual_values)
-                if market_price is not None:
-                    exchange_rate = self.market_data.get_exchange_rate(currency, "EUR")
-                    current_price_eur = float(market_price) * exchange_rate
-                    unrealized_value_eur = remaining_qty * current_price_eur
-                else:
-                    logger.debug(
-                        "Skipping current price for '%s' due to missing market data", ticker
-                    )
-            elif remaining_qty <= 0:
-                unrealized_value_eur = 0.0
-
-            if np.isnan(unrealized_value_eur) and remaining_qty <= 0:
-                # Closed positions with no market price simply have no unrealized component
-                unrealized_value_eur = 0.0
-
-            total_value_eur = realized_value_eur
-            if not pd.isna(unrealized_value_eur):
-                total_value_eur += unrealized_value_eur
-            elif remaining_qty > 0:
-                total_value_eur = np.nan
-
-            profit_eur = np.nan
-=======
 
             current_price = None
             current_value_eur = np.nan
@@ -447,22 +416,11 @@
             elif remaining_qty > 0:
                 total_value_eur = np.nan
 
->>>>>>> 6a4cae9d
             profit_pct = np.nan
             if invested_eur > 0 and not pd.isna(total_value_eur):
                 profit_eur = total_value_eur - invested_eur
                 profit_pct = (profit_eur / invested_eur) * 100
 
-<<<<<<< HEAD
-            if remaining_qty > 0 and sell_qty > 0:
-                position_status = "Partially Closed"
-            elif remaining_qty > 0:
-                position_status = "Open"
-            else:
-                position_status = "Closed"
-
-=======
->>>>>>> 6a4cae9d
             def _round_or_nan(value: Optional[float]) -> float:
                 if value is None or pd.isna(value):
                     return np.nan
@@ -473,19 +431,8 @@
                     "Name": name,
                     "Weighted Avg Buy Price (EUR)": _round_or_nan(avg_buy),
                     "Weighted Avg Sell Price (EUR)": _round_or_nan(avg_sell),
-<<<<<<< HEAD
-                    "Current Price (EUR)": _round_or_nan(current_price_eur),
-                    "Profit (%)": _round_or_nan(profit_pct),
-                    "Profit (EUR)": _round_or_nan(profit_eur),
-                    "Realized Value (EUR)": _round_or_nan(realized_value_eur),
-                    "Unrealized Value (EUR)": _round_or_nan(unrealized_value_eur),
-                    "Total Value (EUR)": _round_or_nan(total_value_eur),
-                    "Shares Outstanding": _round_or_nan(remaining_qty),
-                    "Position Status": position_status,
-=======
                     "Current Value (EUR)": _round_or_nan(current_value_eur),
                     "Profit (%)": _round_or_nan(profit_pct),
->>>>>>> 6a4cae9d
                 }
             )
 
