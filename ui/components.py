"""
UI Components
Reusable UI components for the Streamlit application
"""
import streamlit as st
import pandas as pd
from datetime import datetime
from typing import List, Tuple
from utils import get_logger


logger = get_logger(__name__)


def show_setup_instructions():
    """Display setup instructions when credentials are not provided"""
    logger.info("Displaying setup instructions")
    st.info("👈 Add your Google Sheets service account JSON to Streamlit secrets to get started.")

    st.markdown("""
    ### 🚀 Setup Instructions

    #### 1. Create a Google Cloud Project
    - Go to [Google Cloud Console](https://console.cloud.google.com/)
    - Create a new project
    - Enable the **Google Sheets API**

    #### 2. Create Service Account Credentials
    - Navigate to **IAM & Admin** > **Service Accounts**
    - Click **Create Service Account**
    - Give it a name (e.g., "portfolio-tracker")
    - Click **Keys** tab > **Add Key** > **Create New Key**
    - Choose **JSON** format and download

    #### 3. Add Credentials to Streamlit Secrets
    - Open your `.streamlit/secrets.toml`
    - Add a `google_credentials` entry with the JSON content
    - Redeploy or restart the app so the new secrets are available

    #### 4. Share Your Google Sheet
    - Open your Google Sheet named "Transactions"
    - Click **Share** button
    - Add the service account email (from JSON file)
    - Give **Viewer** access

    #### 5. Prepare Your Sheet
    Your "Transactions" sheet should have these columns:
    - **Ticker**: Stock symbol or investment name
    - **Type**: BUY, SELL, or DIVIDEND
    - **Quantity**: Number of shares/units
    - **Price**: Price per share/unit
    - **Currency**: USD, EUR, DKK, CAD, etc.
    - **Date**: Transaction date (optional)
    """)

    with st.expander("📋 Example Sheet Structure"):
        example_data = {
            'Ticker': ['AAPL', 'GOOGL', 'Real Estate #1'],
            'Type': ['BUY', 'BUY', 'BUY'],
            'Quantity': [10, 5, 1],
            'Price': [150.00, 140.00, 50000.00],
            'Currency': ['USD', 'USD', 'EUR'],
            'Date': ['2024-01-15', '2024-02-01', '2023-12-01']
        }
        st.dataframe(pd.DataFrame(example_data), use_container_width=True)
        logger.debug("Rendered example transactions table")


def render_transactions_expander(transactions_df: pd.DataFrame):
    """
    Render expander with raw transactions data

    Args:
        transactions_df: DataFrame with transaction data
    """
    logger.info("Rendering transactions expander with %d rows", len(transactions_df))
    with st.expander("📋 View Raw Transactions"):
        st.dataframe(transactions_df, use_container_width=True)
        st.caption(f"Total transactions: {len(transactions_df)}")


def render_transactions_table(transactions_df: pd.DataFrame):
    """Render the transactions table in the dedicated tab."""
    logger.info("Rendering transactions table with %d rows", len(transactions_df))
    st.subheader("📄 Transactions")
    st.dataframe(transactions_df, use_container_width=True)
    st.caption(f"Total transactions: {len(transactions_df)}")


def render_weighted_average_cost_summary(
    summary_df: pd.DataFrame, transactions_df: pd.DataFrame
):
    """Render portfolio summary by company."""
    st.subheader("📘 Portfolio Overview")

    if summary_df is None or summary_df.empty:
        logger.info("Weighted average cost summary is empty")
        st.info("ℹ️ No transactions available to compute the portfolio overview.")
        return

    formatted_df = summary_df.style.format({
        "Purchased Times": "{:.0f}",
        "Number of Shares": "{:.2f}",
        "Total Invested (EUR)": "€{:,.2f}",
        "Weighted Avg Buy Price (EUR)": "€{:,.2f}",
        "Weighted Avg Sell Price (EUR)": "€{:,.2f}",
        "current_value": "€{:,.2f}",
        "Current Open Amount EUR": "€{:,.2f}",
    })

    st.dataframe(formatted_df, use_container_width=True)
    st.caption("Summary combines buy and sell transactions and is sorted by current open amount in EUR.")

    if transactions_df is None or transactions_df.empty:
        logger.info("Skipping monthly charts because transactions data is unavailable")
        st.info("ℹ️ Add dated transactions to explore income and contribution trends.")
        return

    if "date" not in transactions_df.columns or transactions_df["date"].isna().all():
        logger.info("Skipping monthly charts because transaction dates are missing")
        st.info("ℹ️ Add dates to your transactions to unlock monthly charts.")
        return

    transactions_with_dates = transactions_df[transactions_df["date"].notna()].copy()
    transactions_with_dates["date"] = pd.to_datetime(transactions_with_dates["date"])

    def prepare_monthly_series(df: pd.DataFrame, transaction_type: str) -> pd.DataFrame:
        subset = df[df["type"] == transaction_type].copy()
        if subset.empty:
            return pd.DataFrame(columns=["Month", "Amount"])

        if "gross_amount_eur" not in subset.columns:
            logger.info("Missing gross_amount_eur column for %s chart", transaction_type)
            return pd.DataFrame(columns=["Month", "Amount"])

        subset = subset[subset["gross_amount_eur"].notna()]
        if subset.empty:
            return pd.DataFrame(columns=["Month", "Amount"])

        subset["Month"] = subset["date"].dt.to_period("M").dt.to_timestamp()
        monthly = (
            subset.groupby("Month")["gross_amount_eur"].sum().reset_index(name="Amount")
        )
        monthly = monthly.sort_values("Month")
        monthly["Month"] = monthly["Month"].dt.strftime("%Y-%m")
        return monthly

    def render_monthly_chart(title: str, monthly_df: pd.DataFrame, total_label: str):
        st.markdown(f"#### {title}")
        if monthly_df.empty:
            st.caption("No data available yet.")
            return

        chart_data = monthly_df.set_index("Month")
        st.bar_chart(chart_data)
        total_value = monthly_df["Amount"].sum()
        st.caption(f"{total_label}: €{total_value:,.2f}")

    st.markdown("---")
    st.markdown("### 📈 Income & Contributions Trends")

    interests_df = prepare_monthly_series(transactions_with_dates, "Interest")
    pension_df = prepare_monthly_series(transactions_with_dates, "Pension")
    dividends_df = prepare_monthly_series(transactions_with_dates, "Dividend")

    render_monthly_chart("Monthly Interest", interests_df, "Total Interest")

    st.markdown("#### Monthly Pension Contributions")
    pension_profit_dkk = st.number_input(
        "Pension contribution profit (DKK)",
        min_value=0.0,
        value=0.0,
        step=100.0,
        format="%.2f",
        help="Enter your profit in DKK to keep track of pension performance.",
    )
    if pension_df.empty:
        st.caption("No pension contributions recorded yet.")
    else:
        st.bar_chart(pension_df.set_index("Month"))
        st.caption(f"Total Pension Contributions: €{pension_df['Amount'].sum():,.2f}")

    st.caption(f"Reported Pension Profit: DKK {pension_profit_dkk:,.2f}")

    render_monthly_chart("Monthly Dividends", dividends_df, "Total Dividends")


def render_stock_view(stock_view_df: pd.DataFrame):
<<<<<<< HEAD
    """Render the stock-centric view with selectable cards."""
=======
    """Render the stock-centric view with profit information."""
>>>>>>> 6a4cae9d
    st.subheader("📊 Stock View")

    if stock_view_df is None or stock_view_df.empty:
        logger.info("Stock view data frame is empty")
        st.info("ℹ️ No stock data available to display.")
        return

<<<<<<< HEAD
    stock_names = stock_view_df["Name"].dropna().tolist()
    if not stock_names:
        logger.info("Stock view has no named entries")
        st.info("ℹ️ Add transactions with a stock name to populate this view.")
        return

    default_index = 0
    if "selected_stock" in st.session_state:
        try:
            default_index = stock_names.index(st.session_state.selected_stock)
        except ValueError:
            default_index = 0

    selected_name = st.selectbox(
        "Select a stock to review",
        options=stock_names,
        index=default_index,
        key="selected_stock",
    )

    selected_row = (
        stock_view_df[stock_view_df["Name"] == selected_name]
        .iloc[0]
        .to_dict()
    )

    def _format_currency(value: float) -> str:
        if pd.isna(value):
            return "—"
        return f"€{value:,.2f}"

    def _format_percent(value: float) -> str:
        if pd.isna(value):
            return "—"
        return f"{value:+.2f}%"

    def _format_float(value: float) -> str:
        if pd.isna(value):
            return "—"
        return f"{value:,.2f}"

    def render_card(column, title: str, rows: List[Tuple[str, str]]):
        card_rows = "".join(
            f"<div style='display:flex; justify-content:space-between; margin-bottom:0.35rem;'>"
            f"<span style='color:#6c757d'>{label}</span>"
            f"<span style='font-weight:600'>{value}</span>"
            "</div>"
            for label, value in rows
        )

        column.markdown(
            f"""
            <div style="background-color:#f8f9fa; border:1px solid #dee2e6; border-radius:0.75rem; padding:1.25rem; height:100%;">
                <div style="font-size:0.95rem; font-weight:600; color:#495057; margin-bottom:0.75rem;">{title}</div>
                {card_rows}
            </div>
            """,
            unsafe_allow_html=True,
        )

    col1, col2, col3 = st.columns(3)

    avg_rows: List[Tuple[str, str]] = [
        ("Buy", _format_currency(selected_row.get("Weighted Avg Buy Price (EUR)"))),
    ]
    sell_price = selected_row.get("Weighted Avg Sell Price (EUR)")
    if not pd.isna(sell_price):
        avg_rows.append(("Sell", _format_currency(sell_price)))
    else:
        avg_rows.append(("Sell", "—"))

    render_card(col1, "Average Prices (EUR)", avg_rows)

    current_price = selected_row.get("Current Price (EUR)")
    outstanding = selected_row.get("Shares Outstanding")
    position_status = selected_row.get("Position Status")
    position_rows: List[Tuple[str, str]] = [
        ("Current Price", _format_currency(current_price)),
        ("Shares Outstanding", _format_float(outstanding)),
    ]

    render_card(col2, "Position Snapshot", position_rows)

    profit_rows: List[Tuple[str, str]] = [
        ("Profit %", _format_percent(selected_row.get("Profit (%)"))),
        ("Profit €", _format_currency(selected_row.get("Profit (EUR)"))),
    ]
    render_card(col3, "Performance", profit_rows)

    st.markdown(
        f"""
        <div style="margin-top:1.5rem; padding:1rem; border-left:4px solid #0d6efd; background-color:#eef3ff; border-radius:0.5rem;">
            <strong>Status:</strong> {position_status}
            <br/>
            <span style="color:#495057;">Realized value: {_format_currency(selected_row.get('Realized Value (EUR)'))} · Unrealized value: {_format_currency(selected_row.get('Unrealized Value (EUR)'))}</span>
        </div>
        """,
        unsafe_allow_html=True,
    )

    st.caption(
        "Profit calculations combine realized proceeds from sells with the current price for any remaining shares, using weighted averages for each leg."
=======
    styled_df = stock_view_df.style.format(
        {
            "Weighted Avg Buy Price (EUR)": "€{:,.2f}",
            "Weighted Avg Sell Price (EUR)": "€{:,.2f}",
            "Current Value (EUR)": "€{:,.2f}",
            "Profit (%)": "{:+.2f}%",
        },
        na_rep="—",
    )

    st.dataframe(styled_df, use_container_width=True)
    st.caption(
        "Includes realized and unrealized performance using weighted average prices and current values for open positions."
>>>>>>> 6a4cae9d
    )


def render_manual_input_section(tickers: List[str]):
    """
    Render manual input section for non-stock investments

    Args:
        tickers: List of ticker symbols needing manual input
    """
    logger.info("Rendering manual input section for %d tickers", len(tickers))
    st.sidebar.markdown("---")
    st.sidebar.subheader("💼 Manual Value Input")
    st.sidebar.caption("Enter current values for investments without market data:")

    for ticker in tickers:
        current_value = st.session_state.manual_values.get(ticker, 0.0)
        new_value = st.sidebar.number_input(
            f"{ticker}:",
            min_value=0.0,
            value=current_value,
            step=100.0,
            format="%.2f",
            key=f"manual_{ticker}",
            help=f"Current value per unit for {ticker}"
        )
        st.session_state.manual_values[ticker] = new_value
        logger.debug("Manual value set for %s: %s", ticker, new_value)


def render_summary_metrics(portfolio_df: pd.DataFrame):
    """
    Render summary metrics cards

    Args:
        portfolio_df: DataFrame with portfolio performance data
    """
    logger.info("Rendering summary metrics for %d positions", len(portfolio_df))
    total_invested = portfolio_df['Invested (EUR)'].sum()
    total_value = portfolio_df['Current Value (EUR)'].sum()
    total_returns = portfolio_df['Returns (EUR)'].sum()
    total_returns_pct = (total_returns / total_invested * 100) if total_invested > 0 else 0

    col1, col2, col3, col4 = st.columns(4)

    with col1:
        st.metric(
            "💰 Total Invested",
            f"€{total_invested:,.2f}"
        )

    with col2:
        st.metric(
            "📊 Current Value",
            f"€{total_value:,.2f}"
        )

    with col3:
        st.metric(
            "📈 Total Returns",
            f"€{total_returns:,.2f}",
            f"{total_returns_pct:.2f}%"
        )

    with col4:
        st.metric(
            "📍 Active Positions",
            len(portfolio_df)
        )


def render_portfolio_table(portfolio_df: pd.DataFrame):
    """
    Render portfolio performance table with styling

    Args:
        portfolio_df: DataFrame with portfolio performance data
    """
    logger.info("Rendering portfolio table with %d rows", len(portfolio_df))
    st.subheader("📊 Portfolio Overview")

    # Apply conditional formatting
    def style_returns(val):
        """Color code return values"""
        if isinstance(val, (int, float)):
            if val > 0:
                return 'color: #00b300; font-weight: bold'
            elif val < 0:
                return 'color: #ff4444; font-weight: bold'
        return ''

    styled_df = portfolio_df.style.applymap(
        style_returns,
        subset=['Returns (EUR)', 'Returns (%)']
    ).format({
        'Quantity': '{:.2f}',
        'Invested (EUR)': '€{:,.2f}',
        'Current Value (EUR)': '€{:,.2f}',
        'Returns (EUR)': '€{:,.2f}',
        'Returns (%)': '{:.2f}%'
    })

    st.dataframe(styled_df, use_container_width=True)

    # Download button
    csv = portfolio_df.to_csv(index=False)
    st.download_button(
        label="📥 Download Portfolio Report (CSV)",
        data=csv,
        file_name=f"portfolio_report_{datetime.now().strftime('%Y%m%d_%H%M%S')}.csv",
        mime="text/csv",
        use_container_width=False
    )
    logger.debug("Portfolio CSV download ready")<|MERGE_RESOLUTION|>--- conflicted
+++ resolved
@@ -186,11 +186,7 @@
 
 
 def render_stock_view(stock_view_df: pd.DataFrame):
-<<<<<<< HEAD
-    """Render the stock-centric view with selectable cards."""
-=======
     """Render the stock-centric view with profit information."""
->>>>>>> 6a4cae9d
     st.subheader("📊 Stock View")
 
     if stock_view_df is None or stock_view_df.empty:
@@ -198,110 +194,6 @@
         st.info("ℹ️ No stock data available to display.")
         return
 
-<<<<<<< HEAD
-    stock_names = stock_view_df["Name"].dropna().tolist()
-    if not stock_names:
-        logger.info("Stock view has no named entries")
-        st.info("ℹ️ Add transactions with a stock name to populate this view.")
-        return
-
-    default_index = 0
-    if "selected_stock" in st.session_state:
-        try:
-            default_index = stock_names.index(st.session_state.selected_stock)
-        except ValueError:
-            default_index = 0
-
-    selected_name = st.selectbox(
-        "Select a stock to review",
-        options=stock_names,
-        index=default_index,
-        key="selected_stock",
-    )
-
-    selected_row = (
-        stock_view_df[stock_view_df["Name"] == selected_name]
-        .iloc[0]
-        .to_dict()
-    )
-
-    def _format_currency(value: float) -> str:
-        if pd.isna(value):
-            return "—"
-        return f"€{value:,.2f}"
-
-    def _format_percent(value: float) -> str:
-        if pd.isna(value):
-            return "—"
-        return f"{value:+.2f}%"
-
-    def _format_float(value: float) -> str:
-        if pd.isna(value):
-            return "—"
-        return f"{value:,.2f}"
-
-    def render_card(column, title: str, rows: List[Tuple[str, str]]):
-        card_rows = "".join(
-            f"<div style='display:flex; justify-content:space-between; margin-bottom:0.35rem;'>"
-            f"<span style='color:#6c757d'>{label}</span>"
-            f"<span style='font-weight:600'>{value}</span>"
-            "</div>"
-            for label, value in rows
-        )
-
-        column.markdown(
-            f"""
-            <div style="background-color:#f8f9fa; border:1px solid #dee2e6; border-radius:0.75rem; padding:1.25rem; height:100%;">
-                <div style="font-size:0.95rem; font-weight:600; color:#495057; margin-bottom:0.75rem;">{title}</div>
-                {card_rows}
-            </div>
-            """,
-            unsafe_allow_html=True,
-        )
-
-    col1, col2, col3 = st.columns(3)
-
-    avg_rows: List[Tuple[str, str]] = [
-        ("Buy", _format_currency(selected_row.get("Weighted Avg Buy Price (EUR)"))),
-    ]
-    sell_price = selected_row.get("Weighted Avg Sell Price (EUR)")
-    if not pd.isna(sell_price):
-        avg_rows.append(("Sell", _format_currency(sell_price)))
-    else:
-        avg_rows.append(("Sell", "—"))
-
-    render_card(col1, "Average Prices (EUR)", avg_rows)
-
-    current_price = selected_row.get("Current Price (EUR)")
-    outstanding = selected_row.get("Shares Outstanding")
-    position_status = selected_row.get("Position Status")
-    position_rows: List[Tuple[str, str]] = [
-        ("Current Price", _format_currency(current_price)),
-        ("Shares Outstanding", _format_float(outstanding)),
-    ]
-
-    render_card(col2, "Position Snapshot", position_rows)
-
-    profit_rows: List[Tuple[str, str]] = [
-        ("Profit %", _format_percent(selected_row.get("Profit (%)"))),
-        ("Profit €", _format_currency(selected_row.get("Profit (EUR)"))),
-    ]
-    render_card(col3, "Performance", profit_rows)
-
-    st.markdown(
-        f"""
-        <div style="margin-top:1.5rem; padding:1rem; border-left:4px solid #0d6efd; background-color:#eef3ff; border-radius:0.5rem;">
-            <strong>Status:</strong> {position_status}
-            <br/>
-            <span style="color:#495057;">Realized value: {_format_currency(selected_row.get('Realized Value (EUR)'))} · Unrealized value: {_format_currency(selected_row.get('Unrealized Value (EUR)'))}</span>
-        </div>
-        """,
-        unsafe_allow_html=True,
-    )
-
-    st.caption(
-        "Profit calculations combine realized proceeds from sells with the current price for any remaining shares, using weighted averages for each leg."
-=======
     styled_df = stock_view_df.style.format(
         {
             "Weighted Avg Buy Price (EUR)": "€{:,.2f}",
@@ -315,7 +207,6 @@
     st.dataframe(styled_df, use_container_width=True)
     st.caption(
         "Includes realized and unrealized performance using weighted average prices and current values for open positions."
->>>>>>> 6a4cae9d
     )
 
 
