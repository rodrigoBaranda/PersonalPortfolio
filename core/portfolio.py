"""
Portfolio Management Core Logic
Handles portfolio calculations and data processing
"""
import pandas as pd
from typing import Dict, Optional
from data.google_sheets import GoogleSheetsClient
from data.market_data import MarketDataProvider
from utils import get_logger


logger = get_logger(__name__)


class PortfolioManager:
    """Manages portfolio data and calculations"""

    def __init__(self, credentials_dict: Dict, workbook_name: str, worksheet_name: str):
        """
        Initialize portfolio manager

        Args:
            credentials_dict: Google service account credentials
            workbook_name: Name of the Google Sheet workbook
            worksheet_name: Name of the worksheet/tab containing transactions
        """
        self.sheets_client = GoogleSheetsClient(credentials_dict)
        self.market_data = MarketDataProvider()
        self.workbook_name = workbook_name
        self.worksheet_name = worksheet_name
        self._transactions_df: Optional[pd.DataFrame] = None
        self._positions: Optional[Dict] = None
<<<<<<< HEAD
        logger.info(
            "PortfolioManager created for workbook '%s' and worksheet '%s'",
            workbook_name,
            worksheet_name
        )

    def load_transactions(self) -> pd.DataFrame:
        """Load transactions from Google Sheets"""
        logger.info(
            "Loading transactions for workbook '%s' and worksheet '%s'",
            self.workbook_name,
            self.worksheet_name
        )
        self._transactions_df = self.sheets_client.get_transactions(
            self.workbook_name,
            self.worksheet_name
        )
        if self._transactions_df is None:
            logger.warning(
                "No transactions returned for workbook '%s' worksheet '%s'",
                self.workbook_name,
                self.worksheet_name
            )
=======
        logger.info("PortfolioManager created for sheet '%s'", sheet_name)

    def load_transactions(self) -> pd.DataFrame:
        """Load transactions from Google Sheets"""
        logger.info("Loading transactions for sheet '%s'", self.sheet_name)
        self._transactions_df = self.sheets_client.get_transactions(self.sheet_name)
        if self._transactions_df is None:
            logger.warning("No transactions returned for sheet '%s'", self.sheet_name)
>>>>>>> 0fb16ac8
        else:
            logger.info("Loaded %d transactions", len(self._transactions_df))
        return self._transactions_df

    def get_transactions(self) -> Optional[pd.DataFrame]:
        """Get loaded transactions DataFrame"""
        return self._transactions_df

    def calculate_positions(self) -> Dict:
        """
        Calculate current positions from transactions

        Returns:
            Dictionary mapping ticker to position data
        """
        if self._transactions_df is None or self._transactions_df.empty:
            logger.warning("Cannot calculate positions without transactions")
            return {}

        positions = {}

        for _, row in self._transactions_df.iterrows():
            ticker = self._extract_ticker(row)
            if not ticker:
                logger.debug("Skipping row without ticker: %s", row.to_dict())
                continue

            transaction_type = str(row.get('Type', row.get('type', ''))).upper()
            quantity = float(row.get('Quantity', row.get('quantity', 0)))
            price = float(row.get('Price', row.get('price', 0)))
            currency = row.get('Currency', row.get('currency', 'EUR'))

            if ticker not in positions:
                positions[ticker] = {
                    'quantity': 0,
                    'invested': 0,
                    'currency': currency
                }

            if transaction_type in ['BUY', 'PURCHASE']:
                positions[ticker]['quantity'] += quantity
                positions[ticker]['invested'] += quantity * price
            elif transaction_type == 'SELL':
                positions[ticker]['quantity'] -= quantity
                positions[ticker]['invested'] -= quantity * price
            elif transaction_type == 'DIVIDEND':
                # Dividends reduce cost basis
                positions[ticker]['invested'] -= price
            else:
                logger.debug("Unsupported transaction type '%s' for ticker '%s'", transaction_type, ticker)

        self._positions = positions
        logger.info("Calculated positions for %d tickers", len(positions))
        return positions

    def calculate_portfolio_value(self, manual_values: Dict[str, float]) -> pd.DataFrame:
        """
        Calculate current portfolio value and returns

        Args:
            manual_values: Dictionary of manual price inputs for non-stock positions

        Returns:
            DataFrame with portfolio performance metrics
        """
        if not self._positions:
            logger.warning("No positions available to calculate portfolio value")
            return pd.DataFrame()

        results = []

        for ticker, position in self._positions.items():
            if position['quantity'] <= 0:
                continue

            # Get current price (from market or manual input)
            current_price = self._get_current_price(ticker, manual_values)
            if current_price is None or current_price == 0:
                logger.warning("Skipping ticker '%s' due to missing current price", ticker)
                continue

            # Get exchange rate
            exchange_rate = self.market_data.get_exchange_rate(
                position['currency'],
                'EUR'
            )

            # Calculate values in EUR
            invested_eur = position['invested'] * exchange_rate
            current_value_eur = position['quantity'] * current_price * exchange_rate
            returns = current_value_eur - invested_eur
            returns_pct = (returns / invested_eur * 100) if invested_eur > 0 else 0

            results.append({
                'Ticker': ticker,
                'Quantity': position['quantity'],
                'Currency': position['currency'],
                'Invested (EUR)': round(invested_eur, 2),
                'Current Value (EUR)': round(current_value_eur, 2),
                'Returns (EUR)': round(returns, 2),
                'Returns (%)': round(returns_pct, 2)
            })

        logger.info("Calculated portfolio values for %d positions", len(results))
        return pd.DataFrame(results)

    def get_tickers_needing_manual_input(self) -> list:
        """
        Get list of tickers that need manual price input

        Returns:
            List of ticker symbols that couldn't be fetched from market data
        """
        if not self._positions:
            logger.info("No positions available for manual input check")
            return []

        tickers_needing_input = []

        for ticker, position in self._positions.items():
            if position['quantity'] <= 0:
                continue

            # Try to fetch price
            price = self.market_data.get_stock_price(ticker)
            if price is None:
                tickers_needing_input.append(ticker)
                logger.debug("Ticker '%s' requires manual price input", ticker)

        return tickers_needing_input

    def _extract_ticker(self, row: pd.Series) -> str:
        """Extract ticker from transaction row"""
        return row.get('Ticker', row.get('ticker', row.get('Symbol', '')))

    def _get_current_price(self, ticker: str, manual_values: Dict[str, float]) -> Optional[float]:
        """
        Get current price for a ticker

        Args:
            ticker: Ticker symbol
            manual_values: Dictionary of manual price inputs

        Returns:
            Current price or None if not available
        """
        # Try to get from market data
        price = self.market_data.get_stock_price(ticker)

        # If not available, use manual value
        if price is None:
            price = manual_values.get(ticker, 0.0)
            logger.debug("Using manual price for ticker '%s': %s", ticker, price)

        return price<|MERGE_RESOLUTION|>--- conflicted
+++ resolved
@@ -30,31 +30,6 @@
         self.worksheet_name = worksheet_name
         self._transactions_df: Optional[pd.DataFrame] = None
         self._positions: Optional[Dict] = None
-<<<<<<< HEAD
-        logger.info(
-            "PortfolioManager created for workbook '%s' and worksheet '%s'",
-            workbook_name,
-            worksheet_name
-        )
-
-    def load_transactions(self) -> pd.DataFrame:
-        """Load transactions from Google Sheets"""
-        logger.info(
-            "Loading transactions for workbook '%s' and worksheet '%s'",
-            self.workbook_name,
-            self.worksheet_name
-        )
-        self._transactions_df = self.sheets_client.get_transactions(
-            self.workbook_name,
-            self.worksheet_name
-        )
-        if self._transactions_df is None:
-            logger.warning(
-                "No transactions returned for workbook '%s' worksheet '%s'",
-                self.workbook_name,
-                self.worksheet_name
-            )
-=======
         logger.info("PortfolioManager created for sheet '%s'", sheet_name)
 
     def load_transactions(self) -> pd.DataFrame:
@@ -63,7 +38,6 @@
         self._transactions_df = self.sheets_client.get_transactions(self.sheet_name)
         if self._transactions_df is None:
             logger.warning("No transactions returned for sheet '%s'", self.sheet_name)
->>>>>>> 0fb16ac8
         else:
             logger.info("Loaded %d transactions", len(self._transactions_df))
         return self._transactions_df
