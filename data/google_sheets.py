--- conflicted
+++ resolved
@@ -66,59 +66,25 @@
             DataFrame with transaction data or None if loading fails
         """
         try:
-<<<<<<< HEAD
-            logger.info(
-                "Fetching worksheet '%s' from workbook '%s'",
-                worksheet_name,
-                workbook_name
-            )
-            sheet = self.client.open(workbook_name).worksheet(worksheet_name)
-=======
             logger.info("Fetching transactions worksheet from '%s'", sheet_name)
             sheet = self.client.open(sheet_name).worksheet("Transactions")
->>>>>>> 0fb16ac8
             data = sheet.get_all_records()
             df = pd.DataFrame(data)
 
             if df.empty:
                 st.warning("⚠️ No transactions found in the sheet.")
-<<<<<<< HEAD
-                logger.warning(
-                    "Worksheet '%s' in workbook '%s' is empty",
-                    worksheet_name,
-                    workbook_name
-                )
-=======
                 logger.warning("Transactions worksheet in '%s' is empty", sheet_name)
->>>>>>> 0fb16ac8
                 return None
 
             logger.info("Retrieved %d transactions from Google Sheets", len(df))
             return df
         except gspread.exceptions.SpreadsheetNotFound:
-<<<<<<< HEAD
-            st.error(
-                f"❌ Google Sheet workbook '{workbook_name}' not found. Please check the name."
-            )
-            logger.exception("Spreadsheet '%s' not found", workbook_name)
-            return None
-        except gspread.exceptions.WorksheetNotFound:
-            st.error(
-                f"❌ Worksheet '{worksheet_name}' not found in '{workbook_name}'."
-            )
-            logger.exception(
-                "Worksheet '%s' missing in '%s'",
-                worksheet_name,
-                workbook_name
-            )
-=======
             st.error(f"❌ Google Sheet '{sheet_name}' not found. Please check the name.")
             logger.exception("Spreadsheet '%s' not found", sheet_name)
             return None
         except gspread.exceptions.WorksheetNotFound:
             st.error(f"❌ Worksheet 'Transactions' not found in '{sheet_name}'.")
             logger.exception("Worksheet 'Transactions' missing in '%s'", sheet_name)
->>>>>>> 0fb16ac8
             return None
         except Exception as e:
             st.error(f"❌ Error loading transactions: {str(e)}")
